--- conflicted
+++ resolved
@@ -79,11 +79,7 @@
 	@if command -v goimports >/dev/null 2>&1; then \
 		goimports -w .; \
 	else \
-<<<<<<< HEAD
 		echo "goimports not found, installing..."; \
-=======
-		echo "Installing goimports..."; \
->>>>>>> 2a52550e
 		go install golang.org/x/tools/cmd/goimports@latest; \
 		goimports -w .; \
 	fi
@@ -94,29 +90,21 @@
 
 check: fmt vet lint ## Run all code quality checks
 
-<<<<<<< HEAD
 ## Security targets
 security: ## Run security scans
 	@echo "Running security checks..."
 	@echo "Running govulncheck vulnerability scanner..."
-=======
-security: ## Run security checks
-	@echo "Running security checks..."
->>>>>>> 2a52550e
 	@if ! command -v govulncheck >/dev/null 2>&1; then \
 		echo "Installing govulncheck..."; \
 		go install golang.org/x/vuln/cmd/govulncheck@latest; \
 	fi
 	govulncheck ./...
-<<<<<<< HEAD
 	@echo "Running staticcheck..."
 	@if ! command -v staticcheck >/dev/null 2>&1; then \
 		echo "Installing staticcheck..."; \
 		go install honnef.co/go/tools/cmd/staticcheck@latest; \
 	fi
 	staticcheck ./...
-=======
->>>>>>> 2a52550e
 
 ## Cleanup targets
 clean: ## Clean build artifacts
@@ -145,11 +133,7 @@
 	@$(MAKE) setup-commitlint
 
 install-go-tools: ## Install Go development tools
-<<<<<<< HEAD
 	@echo "Installing Go development tools..."
-=======
-	@echo "Installing Go tools..."
->>>>>>> 2a52550e
 	@if ! command -v goimports >/dev/null 2>&1; then \
 		echo "Installing goimports..."; \
 		go install golang.org/x/tools/cmd/goimports@latest; \
@@ -159,17 +143,6 @@
 	@if ! command -v govulncheck >/dev/null 2>&1; then \
 		echo "Installing govulncheck..."; \
 		go install golang.org/x/vuln/cmd/govulncheck@latest; \
-<<<<<<< HEAD
-=======
-	else \
-		echo "govulncheck already installed"; \
-	fi
-
-install-lint: ## Install golangci-lint
-	@if ! command -v golangci-lint >/dev/null 2>&1; then \
-		echo "Installing golangci-lint..."; \
-		curl -sSfL https://raw.githubusercontent.com/golangci/golangci-lint/master/install.sh | sh -s -- -b $$(go env GOPATH)/bin v1.59.1; \
->>>>>>> 2a52550e
 	else \
 		echo "govulncheck already installed"; \
 	fi
