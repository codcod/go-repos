name: Release

on:
  push:
    branches:
      - main
  workflow_dispatch:

permissions:
  contents: write
  issues: write
  pull-requests: write
  id-token: write # For OIDC token generation

jobs:
  release:
    name: Release
    runs-on: ubuntu-latest
    environment: production # Add environment protection
    
    steps:
      - name: Checkout
        uses: actions/checkout@v4
        with:
          fetch-depth: 0
          token: ${{ secrets.GITHUB_TOKEN }}

      - name: Set up Go
        uses: actions/setup-go@v5 # Updated to v5
        with:
          go-version: '1.24'
          cache: true # Enable Go module caching

      - name: Set up Node.js
        uses: actions/setup-node@v4
        with:
          node-version: '20'
          cache: 'npm'

      - name: Install dependencies
        run: npm ci

      - name: Download Go dependencies
        run: go mod download

<<<<<<< HEAD
      - name: Install Go tools
        run: make install-go-tools

=======
>>>>>>> b7b63308
      - name: Verify Go build
        run: make build

      - name: Run code quality checks
        run: |
          make fmt
          make vet
          make lint

      - name: Run unit tests
        run: make test-unit

      - name: Run test coverage
        run: make test-coverage

      - name: Run integration tests
        run: make test-integration

      - name: Run benchmarks
        run: make test-bench

      - name: Build multi-platform binaries
        run: make build-all

      - name: Release
        env:
          GITHUB_TOKEN: ${{ secrets.GITHUB_TOKEN }}
        run: npx semantic-release<|MERGE_RESOLUTION|>--- conflicted
+++ resolved
@@ -43,12 +43,9 @@
       - name: Download Go dependencies
         run: go mod download
 
-<<<<<<< HEAD
       - name: Install Go tools
         run: make install-go-tools
 
-=======
->>>>>>> b7b63308
       - name: Verify Go build
         run: make build
 
